--- conflicted
+++ resolved
@@ -388,7 +388,6 @@
         if inputs['pixel_values'].shape[1] == 1: inputs['pixel_values'] = inputs['pixel_values'].repeat((1,3,1,1))
         return {
             'pixel_values': inputs['pixel_values'],
-<<<<<<< HEAD
             'labels': inputs['labels'],
             }
 
@@ -479,7 +478,5 @@
         return {
             'pixel_values': inputs['pixel_values'],
             'prompt_inputs': self.prompt_texts_inputs,
-=======
->>>>>>> f8599d21
             'labels': inputs['labels'],
         }