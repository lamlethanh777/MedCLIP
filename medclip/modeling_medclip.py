--- conflicted
+++ resolved
@@ -283,7 +283,6 @@
             if self.mode == 'multiclass': labels = labels.flatten().long()
             loss = self.loss_fn(logits, labels)
             outputs['loss_value'] = loss
-<<<<<<< HEAD
         return outputs
 
 
@@ -381,6 +380,4 @@
             loss = self.loss_fn(class_similarities, labels)
             outputs['loss_value'] = loss
 
-=======
->>>>>>> 95f7e90e
         return outputs